--- conflicted
+++ resolved
@@ -13,10 +13,6 @@
 	"syscall"
 
 	"github.com/docker/docker/pkg/reexec"
-<<<<<<< HEAD
-	"github.com/docker/libcontainer/netlink"
-=======
->>>>>>> ce1393cb
 )
 
 // Args provided to the init function for a driver
