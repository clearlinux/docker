package broadcastwriter

import (
	"bytes"
	"io"
	"sync"
	"time"

	"github.com/Sirupsen/logrus"
	"github.com/docker/docker/pkg/jsonlog"
	"github.com/docker/docker/pkg/timeutils"
)

// BroadcastWriter accumulate multiple io.WriteCloser by stream.
type BroadcastWriter struct {
	sync.Mutex
	buf      *bytes.Buffer
	jsLogBuf *bytes.Buffer
	streams  map[string](map[io.WriteCloser]struct{})
}

// AddWriter adds new io.WriteCloser for stream.
// If stream is "", then all writes proceed as is. Otherwise every line from
// input will be packed to serialized jsonlog.JSONLog.
func (w *BroadcastWriter) AddWriter(writer io.WriteCloser, stream string) {
	w.Lock()
	if _, ok := w.streams[stream]; !ok {
		w.streams[stream] = make(map[io.WriteCloser]struct{})
	}
	w.streams[stream][writer] = struct{}{}
	w.Unlock()
}

// Write writes bytes to all writers. Failed writers will be evicted during
// this call.
func (w *BroadcastWriter) Write(p []byte) (n int, err error) {
	w.Lock()
	if writers, ok := w.streams[""]; ok {
		for sw := range writers {
			if n, err := sw.Write(p); err != nil || n != len(p) {
				// On error, evict the writer
				delete(writers, sw)
			}
		}
		if len(w.streams) == 1 {
			if w.buf.Len() >= 4096 {
				w.buf.Reset()
			} else {
				w.buf.Write(p)
			}
			w.Unlock()
			return len(p), nil
		}
	}
	if w.jsLogBuf == nil {
		w.jsLogBuf = new(bytes.Buffer)
		w.jsLogBuf.Grow(1024)
	}
	var timestamp string
	created := time.Now().UTC()
	w.buf.Write(p)
	for {
<<<<<<< HEAD
		line, err := w.buf.ReadString('\n')
		if err != nil {
			w.buf.WriteString(line)
=======
		if n := w.buf.Len(); n == 0 {
			break
		}
		i := bytes.IndexByte(w.buf.Bytes(), '\n')
		if i < 0 {
>>>>>>> 2daede5a
			break
		}
		lineBytes := w.buf.Next(i + 1)
		if timestamp == "" {
			timestamp, err = timeutils.FastMarshalJSON(created)
			if err != nil {
				continue
			}
		}

		for stream, writers := range w.streams {
			if stream == "" {
				continue
			}
			jsonLog := jsonlog.JSONLogBytes{Log: lineBytes, Stream: stream, Created: timestamp}
			err = jsonLog.MarshalJSONBuf(w.jsLogBuf)
			if err != nil {
				logrus.Errorf("Error making JSON log line: %s", err)
				continue
			}
			w.jsLogBuf.WriteByte('\n')
			b := w.jsLogBuf.Bytes()
			for sw := range writers {
				if _, err := sw.Write(b); err != nil {
					delete(writers, sw)
				}
			}
		}
		w.jsLogBuf.Reset()
	}
	w.jsLogBuf.Reset()
	w.Unlock()
	return len(p), nil
}

// Clean closes and removes all writers. Last non-eol-terminated part of data
// will be saved.
func (w *BroadcastWriter) Clean() error {
	w.Lock()
	for _, writers := range w.streams {
		for w := range writers {
			w.Close()
		}
	}
	w.streams = make(map[string](map[io.WriteCloser]struct{}))
	w.Unlock()
	return nil
}

func New() *BroadcastWriter {
	return &BroadcastWriter{
		streams: make(map[string](map[io.WriteCloser]struct{})),
		buf:     bytes.NewBuffer(nil),
	}
}<|MERGE_RESOLUTION|>--- conflicted
+++ resolved
@@ -60,17 +60,11 @@
 	created := time.Now().UTC()
 	w.buf.Write(p)
 	for {
-<<<<<<< HEAD
-		line, err := w.buf.ReadString('\n')
-		if err != nil {
-			w.buf.WriteString(line)
-=======
 		if n := w.buf.Len(); n == 0 {
 			break
 		}
 		i := bytes.IndexByte(w.buf.Bytes(), '\n')
 		if i < 0 {
->>>>>>> 2daede5a
 			break
 		}
 		lineBytes := w.buf.Next(i + 1)
